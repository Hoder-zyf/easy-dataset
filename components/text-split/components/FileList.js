'use client';

import {
  Box,
  Typography,
  List,
  ListItem,
  ListItemText,
  Divider,
  IconButton,
  Tooltip,
  CircularProgress,
  Checkbox
} from '@mui/material';
import DeleteIcon from '@mui/icons-material/Delete';
import FileIcon from '@mui/icons-material/InsertDriveFile';
import { useTranslation } from 'react-i18next';
import { useState } from 'react';

export default function FileList({ theme, files = [], loading = false, onDeleteFile, sendToFileUploader }) {
  const { t } = useTranslation();
  const [array, setArray] = useState([]);

  const handleCheckboxChange = (fileName, isChecked) => {
<<<<<<< HEAD
    //判断当前复选框是否被选中
    if(isChecked){
      //如果是选中状态，将文件名传递到父组件中，用于过滤chunks
      array.push(fileName);
      setArray(array);
      sendToFileUploader(array);
    }else{
      //如果是取消选中，则从数组中移除
      const newArray  = array.filter(item => item !== fileName);
=======
    if (isChecked) {
      array.push(fileName);
      setArray(array);
      sendToFileUploader(array);
    } else {
      const newArray = array.filter(item => item !== fileName);
>>>>>>> 26cc53b5
      setArray(newArray);
      sendToFileUploader(newArray);
    }
  };

  return (
    <Box
      sx={{
        height: '100%',
        p: 3,
        border: `1px solid ${theme.palette.divider}`,
        borderRadius: 2,
        bgcolor: theme.palette.background.paper,
        width: '100%',
        maxWidth: '100%',
        overflow: 'hidden'
      }}
    >
      <Typography variant="subtitle1" gutterBottom>
        {t('textSplit.uploadedDocuments', { count: files.length })}
      </Typography>

      {loading ? (
        <Box sx={{ display: 'flex', justifyContent: 'center', p: 4 }}>
          <CircularProgress size={24} />
        </Box>
      ) : files.length === 0 ? (
        <Box sx={{ p: 4, textAlign: 'center' }}>
          <Typography variant="body2" color="textSecondary">
            {t('textSplit.noFilesUploaded')}
          </Typography>
        </Box>
      ) : (
        <List sx={{ maxHeight: '220px', overflow: 'auto', width: '100%' }}>
          {files.map((file, index) => (
            <Box key={index}>
              <ListItem
                secondaryAction={
                  <Box sx={{ display: 'flex' }}>
                    <Checkbox
                      sx={{ mr: 1 }} // 添加一些右边距，使复选框和按钮之间有间隔
                      checked={file.checked} // 假设 `file.checked` 是复选框的状态
                      onChange={e => handleCheckboxChange(file.name, e.target.checked)}
                    />
                    <Tooltip title="删除文献">
                      <IconButton color="error" onClick={() => onDeleteFile(file.name)}>
                        <DeleteIcon />
                      </IconButton>
                    </Tooltip>
                  </Box>
                }
              >
                <Box sx={{ display: 'flex', alignItems: 'center' }}>
                  <FileIcon color="primary" sx={{ mr: 1 }} />
                  <ListItemText
                    primary={file.name}
                    secondary={`${(file.size / 1024 / 1024).toFixed(2)} MB · ${new Date(file.createdAt).toLocaleString()}`}
                  />
                </Box>
              </ListItem>
              {index < files.length - 1 && <Divider />}
            </Box>
          ))}
        </List>
      )}
    </Box>
  );
}<|MERGE_RESOLUTION|>--- conflicted
+++ resolved
@@ -22,24 +22,12 @@
   const [array, setArray] = useState([]);
 
   const handleCheckboxChange = (fileName, isChecked) => {
-<<<<<<< HEAD
-    //判断当前复选框是否被选中
-    if(isChecked){
-      //如果是选中状态，将文件名传递到父组件中，用于过滤chunks
-      array.push(fileName);
-      setArray(array);
-      sendToFileUploader(array);
-    }else{
-      //如果是取消选中，则从数组中移除
-      const newArray  = array.filter(item => item !== fileName);
-=======
     if (isChecked) {
       array.push(fileName);
       setArray(array);
       sendToFileUploader(array);
     } else {
       const newArray = array.filter(item => item !== fileName);
->>>>>>> 26cc53b5
       setArray(newArray);
       sendToFileUploader(newArray);
     }
