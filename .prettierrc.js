--- conflicted
+++ resolved
@@ -1,19 +1,4 @@
 module.exports = {
-<<<<<<< HEAD
-  semi: true,
-  trailingComma: 'none',
-  singleQuote: true,
-  printWidth: 100,
-  tabWidth: 2,
-  useTabs: false,
-  bracketSpacing: true,
-  jsxBracketSameLine: false,
-  arrowParens: 'always',
-  endOfLine: 'auto',
-  proseWrap: 'preserve',
-  commentSpacing: true,
-  trailingComments: true
-=======
   "semi": true,
   "trailingComma": "none",
   "singleQuote": true,
@@ -25,5 +10,4 @@
   "jsxBracketSameLine": true,
   "printWidth": 120,
   "endOfLine": "auto"
->>>>>>> 62b473be
 };