import http from 'http';
import https from 'https';
import { getProjectRoot } from '@/lib/db/base';
import fs from 'fs';
import path from 'path';

const MINERU_BASE_URL = 'file_parse';

export async function minerULocalProcessing(projectId, fileName, options = {}) {
  console.log('executing pdf mineru local conversion strategy......');

  const { updateTask, task, message } = options;

  let taskCompletedCount = task.completedCount;

  // 获取项目路径
  const projectRoot = await getProjectRoot();
  const projectPath = path.join(projectRoot, projectId);
  const filePath = path.join(projectPath, 'files', fileName);

  // 读取任务配置
  const taskConfigPath = path.join(projectPath, 'task-config.json');
  let taskConfig;
  try {
    await fs.promises.access(taskConfigPath);
    const taskConfigData = await fs.promises.readFile(taskConfigPath, 'utf8');
    taskConfig = JSON.parse(taskConfigData);
  } catch (error) {
<<<<<<< HEAD
    console.error('error getting mineru token configuration:', error);
    throw new Error('token configuration not found, please check if mineru token is configured in task settings');
=======
    console.error('Error getting MinerU token configuration:', error);
    throw new Error('Token configuration not found, please check if MinerU token is configured in task settings');
>>>>>>> 8761a26d
  }

  const url = taskConfig?.minerULocalUrl;
  if (url === undefined || url === null || url === '') {
    throw new Error(
<<<<<<< HEAD
      'mineru local url configuration not found, please check if mineru local url is configured in task settings'
=======
      'MinerU local URL configuration not found, please check if MinerU local URL is configured in task settings'
>>>>>>> 8761a26d
    );
  }

  const uploadUrl = url.endsWith('/') ? url + MINERU_BASE_URL : url + '/' + MINERU_BASE_URL;
  try {
    message.current.processedPage = parseInt(message.current.totalPage / 2) + 1;
    await updateTask(task.id, {
      detail: JSON.stringify(message)
    });

    const uploadResponse = await processingFile(filePath, uploadUrl);
    //返回的结果是字符串，先转成json
    const jsonContent = JSON.parse(uploadResponse);

    const resultKey = Object.keys(jsonContent.results)[0];

    const mdContent = jsonContent.results[resultKey].md_content;

    const outputPath = filePath.replace('.pdf', '.md');

    fs.writeFileSync(outputPath, mdContent);
  } catch (error) {
<<<<<<< HEAD
    console.error('error writing file:', error);
    throw error;
  }
  console.log('mineru local url processing completed');
=======
    console.error('Error writing file:', error);
    throw error;
  }
  console.log('minerU local url processing completed');
>>>>>>> 8761a26d
  return { success: true };
}

/**
 * 将文件传送到本地mineru解析
 */
async function processingFile(filePath, uploadUrl) {
  return new Promise((resolve, reject) => {
    const isHttps = uploadUrl.startsWith('https');
    const url = new URL(uploadUrl);
    const client = url.protocol === 'https:' ? https : http;
    const FormData = require('form-data');
    const form = new FormData();
    form.append('files', fs.createReadStream(filePath));

    const options = {
      hostname: url.hostname,
      port: url.port || (isHttps ? 443 : 80),
      path: `${url.pathname}${url.search}`,
      method: 'POST',
      headers: form.getHeaders()
    };

    const req = client.request(options, res => {
      let responseData = '';

      res.on('data', chunk => {
        responseData += chunk;
      });

      res.on('end', () => {
        if (res.statusCode === 200) {
          resolve(responseData);
        } else {
          reject(new Error(`Upload failed with status ${res.statusCode}: ${responseData}`));
        }
      });
    });

    req.on('error', error => {
      reject(error);
    });

    form.pipe(req);
  });
}

export default {
  minerULocalProcessing
};<|MERGE_RESOLUTION|>--- conflicted
+++ resolved
@@ -26,23 +26,14 @@
     const taskConfigData = await fs.promises.readFile(taskConfigPath, 'utf8');
     taskConfig = JSON.parse(taskConfigData);
   } catch (error) {
-<<<<<<< HEAD
-    console.error('error getting mineru token configuration:', error);
-    throw new Error('token configuration not found, please check if mineru token is configured in task settings');
-=======
     console.error('Error getting MinerU token configuration:', error);
     throw new Error('Token configuration not found, please check if MinerU token is configured in task settings');
->>>>>>> 8761a26d
   }
 
   const url = taskConfig?.minerULocalUrl;
   if (url === undefined || url === null || url === '') {
     throw new Error(
-<<<<<<< HEAD
-      'mineru local url configuration not found, please check if mineru local url is configured in task settings'
-=======
       'MinerU local URL configuration not found, please check if MinerU local URL is configured in task settings'
->>>>>>> 8761a26d
     );
   }
 
@@ -65,17 +56,10 @@
 
     fs.writeFileSync(outputPath, mdContent);
   } catch (error) {
-<<<<<<< HEAD
-    console.error('error writing file:', error);
-    throw error;
-  }
-  console.log('mineru local url processing completed');
-=======
     console.error('Error writing file:', error);
     throw error;
   }
   console.log('minerU local url processing completed');
->>>>>>> 8761a26d
   return { success: true };
 }
 
