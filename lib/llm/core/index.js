/**
 * LLM API 统一调用工具类
 * 支持多种模型提供商：OpenAI、Ollama、智谱AI等
 * 支持普通输出和流式输出
 */
import { DEFAULT_MODEL_SETTINGS } from '@/constant/model';
import { extractThinkChain, extractAnswer } from '@/lib/llm/common/util';
const OllamaClient = require('./providers/ollama'); // 导入 OllamaClient
const OpenAIClient = require('./providers/openai'); // 导入 OpenAIClient
const ZhiPuClient = require('./providers/zhipu'); // 导入 ZhiPuClient
const OpenRouterClient = require('./providers/openrouter');

class LLMClient {
  /**
   * 创建 LLM 客户端实例
   * @param {Object} config - 配置信息
   * @param {string} config.provider - 提供商名称，如 'openai', 'ollama', 'zhipu' 等
   * @param {string} config.endpoint - API 端点，如 'https://api.openai.com/v1/'
   * @param {string} config.apiKey - API 密钥（如果需要）
   * @param {string} config.model - 模型名称，如 'gpt-3.5-turbo', 'llama2' 等
   * @param {number} config.temperature - 温度参数
   */
  constructor(config = {}) {
    this.config = {
      provider: config.provider || 'openai',
<<<<<<< HEAD
      endpoint: config.endpoint || '',
=======
      endpoint: this._handleEndpoint(config.provider, config.endpoint) || '',
>>>>>>> c4d7a5d3
      apiKey: config.apiKey || '',
      model: config.model || '',
      temperature: config.temperature || DEFAULT_MODEL_SETTINGS.temperature,
      maxTokens: config.maxTokens || DEFAULT_MODEL_SETTINGS.maxTokens
    };
    this.client = this._createClient(this.config.provider, this.config);
  }

<<<<<<< HEAD
  _createClient(provider, config) {
    const clientMap = {
      ollama: OllamaClient,
      openai: OpenAIClient,
      siliconflow: OpenAIClient,
      deepseek: OpenAIClient,
      zhipu: ZhiPuClient,
      openrouter: OpenRouterClient
    };
    const ClientClass = clientMap[provider.toLowerCase()] || OpenAIClient;
    return new ClientClass(config);
  }

=======
  /**
   * 兼容之前版本的用户配置
   */
  _handleEndpoint(provider, endpoint) {
    if (provider.toLowerCase() === 'ollama') {
      if (endpoint.endsWith('v1/') || endpoint.endsWith('v1')) {
        return endpoint.replace('v1', 'api');
      }
    }
    if (endpoint.includes('/chat/completions')) {
      return endpoint.replace('/chat/completions', '');
    }
    return endpoint;
  }

  _createClient(provider, config) {
    const clientMap = {
      ollama: OllamaClient,
      openai: OpenAIClient,
      siliconflow: OpenAIClient,
      deepseek: OpenAIClient,
      zhipu: ZhiPuClient,
      openrouter: OpenRouterClient
    };
    const ClientClass = clientMap[provider.toLowerCase()] || OpenAIClient;
    return new ClientClass(config);
  }

>>>>>>> c4d7a5d3
  async _callClientMethod(method, ...args) {
    try {
      return await this.client[method](...args);
    } catch (error) {
      console.error(`${this.config.provider} API 调用出错:`, error);
      throw error;
    }
  }
  /**
   * 生成对话响应
   * @param {string|Array} prompt - 用户输入的提示词或对话历史
   * @param {Object} options - 可选参数
   * @returns {Promise<Object>} 返回模型响应
   */
  async chat(prompt, options = {}) {
    const messages = Array.isArray(prompt) ? prompt : [{ role: 'user', content: prompt }];
    options = {
      ...options,
      ...this.config
    };
    return this._callClientMethod('chat', messages, options);
  }

  /**
   * 流式生成对话响应
   * @param {string|Array} prompt - 用户输入的提示词或对话历史
   * @param {Object} options - 可选参数
   * @returns {ReadableStream} 返回可读流
   */
  async chatStream(prompt, options = {}) {
    const messages = Array.isArray(prompt) ? prompt : [{ role: 'user', content: prompt }];
    options = {
      ...options,
      ...this.config
    };
    return this._callClientMethod('chatStream', messages, options);
  }

  // 获取模型响应
  async getResponse(prompt, options = {}) {
    const llmRes = await this.chat(prompt, options);
    return llmRes.text || llmRes.response.messages || '';
  }

  async getResponseWithCOT(prompt, options = {}) {
    const llmRes = await this.chat(prompt, options);
    let answer = llmRes.text || llmRes.response.messages || '';
    let cot = '';
    if (answer.startsWith('<think>') || answer.startsWith('<thinking>')) {
      cot = extractThinkChain(answer);
      answer = extractAnswer(answer);
    } else {
      cot = llmRes.text || llmRes.response.messages || '';
    }
    if (answer.startsWith('\n\n')) {
      answer = answer.slice(2);
    }
    if (cot.endsWith('\n\n')) {
      cot = cot.slice(0, -2);
    }
    return { answer, cot };
  }
}

module.exports = LLMClient;<|MERGE_RESOLUTION|>--- conflicted
+++ resolved
@@ -23,11 +23,7 @@
   constructor(config = {}) {
     this.config = {
       provider: config.provider || 'openai',
-<<<<<<< HEAD
-      endpoint: config.endpoint || '',
-=======
       endpoint: this._handleEndpoint(config.provider, config.endpoint) || '',
->>>>>>> c4d7a5d3
       apiKey: config.apiKey || '',
       model: config.model || '',
       temperature: config.temperature || DEFAULT_MODEL_SETTINGS.temperature,
@@ -36,21 +32,6 @@
     this.client = this._createClient(this.config.provider, this.config);
   }
 
-<<<<<<< HEAD
-  _createClient(provider, config) {
-    const clientMap = {
-      ollama: OllamaClient,
-      openai: OpenAIClient,
-      siliconflow: OpenAIClient,
-      deepseek: OpenAIClient,
-      zhipu: ZhiPuClient,
-      openrouter: OpenRouterClient
-    };
-    const ClientClass = clientMap[provider.toLowerCase()] || OpenAIClient;
-    return new ClientClass(config);
-  }
-
-=======
   /**
    * 兼容之前版本的用户配置
    */
@@ -79,7 +60,6 @@
     return new ClientClass(config);
   }
 
->>>>>>> c4d7a5d3
   async _callClientMethod(method, ...args) {
     try {
       return await this.client[method](...args);
