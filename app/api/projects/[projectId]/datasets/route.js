--- conflicted
+++ resolved
@@ -10,19 +10,7 @@
 
 const LLMClient = require('@/lib/llm/core');
 
-<<<<<<< HEAD
-async function optimizeCot(
-  originalQuestion,
-  answer,
-  originalCot,
-  language,
-  llmClient,
-  id,
-  projectId
-) {
-=======
 async function optimizeCot(originalQuestion, answer, originalCot, language, llmClient, id, projectId) {
->>>>>>> 62b473be
   const prompt =
     language === 'en'
       ? getOptimizeCotEnPrompt(originalQuestion, answer, originalCot)
@@ -55,11 +43,7 @@
     if (!chunk) {
       return NextResponse.json(
         {
-<<<<<<< HEAD
-          error: '文本块不存在'
-=======
           error: 'Text block does not exist'
->>>>>>> 62b473be
         },
         { status: 404 }
       );
@@ -71,11 +55,7 @@
     if (!question) {
       return NextResponse.json(
         {
-<<<<<<< HEAD
-          error: '问题不存在'
-=======
           error: 'Question not found'
->>>>>>> 62b473be
         },
         { status: 404 }
       );
@@ -90,30 +70,19 @@
       provider: model.provider,
       endpoint: model.endpoint,
       apiKey: model.apiKey,
-<<<<<<< HEAD
       model: model.name,
       temperature: model.temperature
-=======
-      model: model.name
->>>>>>> 62b473be
     });
 
     const promptFuc = language === 'en' ? getAnswerEnPrompt : getAnswerPrompt;
 
     // 生成答案的提示词
-<<<<<<< HEAD
-    const prompt =
-      language === 'en'
-        ? getAnswerEnPrompt(chunk.content, question.question)
-        : getAnswerPrompt(chunk.content, question.question);
-=======
     const prompt = promptFuc({
       text: chunk.content,
       question: question.question,
       globalPrompt,
       answerPrompt
     });
->>>>>>> 62b473be
 
     // 调用大模型生成答案
     const { answer, cot } = await llmClient.getResponseWithCOT(prompt);
@@ -149,17 +118,10 @@
       dataset: datasetItem
     });
   } catch (error) {
-<<<<<<< HEAD
-    console.error('生成数据集失败:', error);
-    return NextResponse.json(
-      {
-        error: error.message || '生成数据集失败'
-=======
     console.error('Failed to generate dataset:', error);
     return NextResponse.json(
       {
         error: error.message || 'Failed to generate dataset'
->>>>>>> 62b473be
       },
       { status: 500 }
     );
@@ -211,11 +173,7 @@
     if (!projectId) {
       return NextResponse.json(
         {
-<<<<<<< HEAD
-          error: '项目ID不能为空'
-=======
           error: 'Project ID cannot be empty'
->>>>>>> 62b473be
         },
         { status: 400 }
       );
@@ -224,11 +182,7 @@
     if (!datasetId) {
       return NextResponse.json(
         {
-<<<<<<< HEAD
-          error: '数据集ID不能为空'
-=======
           error: 'Dataset ID cannot be empty'
->>>>>>> 62b473be
         },
         { status: 400 }
       );
@@ -243,11 +197,7 @@
     if (datasetIndex === -1) {
       return NextResponse.json(
         {
-<<<<<<< HEAD
-          error: '数据集不存在'
-=======
           error: 'Dataset does not exist'
->>>>>>> 62b473be
         },
         { status: 404 }
       );
@@ -264,17 +214,10 @@
       message: 'Dataset deleted successfully'
     });
   } catch (error) {
-<<<<<<< HEAD
-    console.error('删除数据集失败:', error);
-    return NextResponse.json(
-      {
-        error: error.message || '删除数据集失败'
-=======
     console.error('Failed to delete dataset:', error);
     return NextResponse.json(
       {
         error: error.message || 'Failed to delete dataset'
->>>>>>> 62b473be
       },
       { status: 500 }
     );
@@ -295,11 +238,7 @@
     if (!projectId) {
       return NextResponse.json(
         {
-<<<<<<< HEAD
-          error: '项目ID不能为空'
-=======
           error: 'Project ID cannot be empty'
->>>>>>> 62b473be
         },
         { status: 400 }
       );
@@ -308,11 +247,7 @@
     if (!datasetId) {
       return NextResponse.json(
         {
-<<<<<<< HEAD
-          error: '数据集ID不能为空'
-=======
           error: 'Dataset ID cannot be empty'
->>>>>>> 62b473be
         },
         { status: 400 }
       );
@@ -327,11 +262,7 @@
     if (datasetIndex === -1) {
       return NextResponse.json(
         {
-<<<<<<< HEAD
-          error: '数据集不存在'
-=======
           error: 'Dataset does not exist'
->>>>>>> 62b473be
         },
         { status: 404 }
       );
@@ -352,17 +283,10 @@
       dataset: dataset
     });
   } catch (error) {
-<<<<<<< HEAD
-    console.error('编辑数据集失败:', error);
-    return NextResponse.json(
-      {
-        error: error.message || '编辑数据集失败'
-=======
     console.error('Failed to update dataset:', error);
     return NextResponse.json(
       {
         error: error.message || 'Failed to update dataset'
->>>>>>> 62b473be
       },
       { status: 500 }
     );
