--- conflicted
+++ resolved
@@ -40,24 +40,14 @@
       provider: model.provider,
       endpoint: model.endpoint,
       apiKey: model.apiKey,
-<<<<<<< HEAD
       model: model.name,
       temperature: model.temperature
-    });
-    // 生成领域树
-    console.log(projectId, fileName, '分割完成，开始构建领域树');
-    const response = await llmClient.getResponse(
-      language === 'en' ? getLabelEnPrompt(toc) : getLabelPrompt(toc)
-    );
-=======
-      model: model.name
     });
     // 生成领域树
     console.log(projectId, fileName, 'Text split completed, starting to build domain tree');
     const promptFunc = language === 'en' ? getLabelEnPrompt : getLabelPrompt;
     const prompt = promptFunc({ text: toc, globalPrompt, domainTreePrompt });
     const response = await llmClient.getResponse(prompt);
->>>>>>> 62b473be
     const tags = extractJsonFromLLMOutput(response);
 
     if (!response || !tags) {
@@ -70,11 +60,7 @@
         uploadedFiles: updatedFiles
       });
       return NextResponse.json(
-<<<<<<< HEAD
-        { error: 'AI 分析失败，请检查模型配置，删除文件后重试！' },
-=======
         { error: 'AI analysis failed, please check model configuration, delete file and retry!' },
->>>>>>> 62b473be
         { status: 400 }
       );
     }
