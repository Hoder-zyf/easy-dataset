--- conflicted
+++ resolved
@@ -110,14 +110,8 @@
     }
 
     // 检查文件类型
-<<<<<<< HEAD
     if (!fileName.endsWith('.md')&&!fileName.endsWith('.pdf')) {
-      console.log('文件类型不支持:', fileName);
-      return NextResponse.json({ error: '只支持上传Markdown文件' }, { status: 400 });
-=======
-    if (!fileName.endsWith('.md')) {
       return NextResponse.json({ error: 'Only Markdown files are supported' }, { status: 400 });
->>>>>>> 26cc53b5
     }
 
     // 直接从请求体中读取二进制数据
