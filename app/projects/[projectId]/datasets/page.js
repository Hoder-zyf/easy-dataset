--- conflicted
+++ resolved
@@ -76,8 +76,7 @@
                   backgroundColor: bgColor,
                   color: color,
                   borderBottom: `2px solid ${theme.palette.divider}`
-                }}
-              >
+                }}>
                 <Checkbox
                   color="primary"
                   indeterminate={selectedIds.length > 0 && selectedIds.length < datasets.length}
@@ -92,8 +91,7 @@
                   fontWeight: 'bold',
                   padding: '16px 8px',
                   borderBottom: `2px solid ${theme.palette.divider}`
-                }}
-              >
+                }}>
                 {t('datasets.question')}
               </TableCell>
               <TableCell
@@ -103,8 +101,7 @@
                   fontWeight: 'bold',
                   padding: '16px 8px',
                   borderBottom: `2px solid ${theme.palette.divider}`
-                }}
-              >
+                }}>
                 {t('datasets.createdAt')}
               </TableCell>
               <TableCell
@@ -114,8 +111,7 @@
                   fontWeight: 'bold',
                   padding: '16px 8px',
                   borderBottom: `2px solid ${theme.palette.divider}`
-                }}
-              >
+                }}>
                 {t('datasets.model')}
               </TableCell>
               <TableCell
@@ -125,8 +121,7 @@
                   fontWeight: 'bold',
                   padding: '16px 8px',
                   borderBottom: `2px solid ${theme.palette.divider}`
-                }}
-              >
+                }}>
                 {t('datasets.domainTag')}
               </TableCell>
               <TableCell
@@ -136,8 +131,7 @@
                   fontWeight: 'bold',
                   padding: '16px 8px',
                   borderBottom: `2px solid ${theme.palette.divider}`
-                }}
-              >
+                }}>
                 {t('datasets.cot')}
               </TableCell>
               <TableCell
@@ -147,8 +141,7 @@
                   fontWeight: 'bold',
                   padding: '16px 8px',
                   borderBottom: `2px solid ${theme.palette.divider}`
-                }}
-              >
+                }}>
                 {t('datasets.answer')}
               </TableCell>
               <TableCell
@@ -158,8 +151,7 @@
                   fontWeight: 'bold',
                   padding: '16px 8px',
                   borderBottom: `2px solid ${theme.palette.divider}`
-                }}
-              >
+                }}>
                 {t('common.actions')}
               </TableCell>
             </TableRow>
@@ -173,14 +165,12 @@
                   '&:hover': { backgroundColor: alpha(theme.palette.primary.light, 0.1) },
                   cursor: 'pointer'
                 }}
-                onClick={() => onViewDetails(dataset.id)}
-              >
+                onClick={() => onViewDetails(dataset.id)}>
                 <TableCell
                   padding="checkbox"
                   sx={{
                     borderLeft: `4px solid ${theme.palette.primary.main}`
-                  }}
-                >
+                  }}>
                   <Checkbox
                     color="primary"
                     checked={selectedIds.includes(dataset.id)}
@@ -197,8 +187,7 @@
                     whiteSpace: 'normal',
                     wordBreak: 'break-word',
                     py: 2
-                  }}
-                >
+                  }}>
                   <Typography variant="body2" fontWeight="medium">
                     {dataset.confirmed && (
                       <Chip
@@ -271,8 +260,7 @@
                       display: '-webkit-box',
                       WebkitLineClamp: 2,
                       WebkitBoxOrient: 'vertical'
-                    }}
-                  >
+                    }}>
                     {dataset.answer}
                   </Typography>
                 </TableCell>
@@ -288,8 +276,7 @@
                         sx={{
                           color: theme.palette.primary.main,
                           '&:hover': { backgroundColor: alpha(theme.palette.primary.main, 0.1) }
-                        }}
-                      >
+                        }}>
                         <VisibilityIcon fontSize="small" />
                       </IconButton>
                     </Tooltip>
@@ -303,8 +290,7 @@
                         sx={{
                           color: theme.palette.error.main,
                           '&:hover': { backgroundColor: alpha(theme.palette.error.main, 0.1) }
-                        }}
-                      >
+                        }}>
                         <DeleteIcon fontSize="small" />
                       </IconButton>
                     </Tooltip>
@@ -357,8 +343,7 @@
       PaperProps={{
         elevation: 3,
         sx: { borderRadius: 2 }
-      }}
-    >
+      }}>
       <DialogTitle sx={{ pb: 1 }}>
         <Typography variant="h6" fontWeight="bold">
           {t('common.confirmDelete')}
@@ -381,8 +366,7 @@
               p: 2,
               backgroundColor: alpha(theme.palette.warning.light, 0.1),
               borderColor: theme.palette.warning.light
-            }}
-          >
+            }}>
             <Typography variant="subtitle2" color="text.secondary" fontWeight="bold">
               {t('datasets.question')}：
             </Typography>
@@ -698,29 +682,6 @@
         // CSV 格式
         const headers = Object.keys(formattedData[0] || {});
         const csvRows = [
-<<<<<<< HEAD
-            // 添加表头
-            headers.join(','),
-            // 添加数据行
-            ...formattedData.map(item =>
-                headers
-                    .map(header => {
-                        // 处理包含逗号、换行符或双引号的字段
-                        let field = item[header]?.toString() || '';
-                        if(exportOptions.formatType === 'sharegpt') field = JSON.stringify(item[header] )
-                        if (field.includes(',') || field.includes('\n') || field.includes('"')) {
-                            field = `"${field.replace(/"/g, '""')}"`;
-                        }
-                        return field;
-                    })
-                    .join(',')
-            )
-        ];
-        content = csvRows.join('\n');
-        fileExtension = 'csv';
-        mimeType = 'text/csv;charset=utf-8';
-    } else {
-=======
           // 添加表头
           headers.join(','),
           // 添加数据行
@@ -740,7 +701,6 @@
         content = csvRows.join('\n');
         fileExtension = 'csv';
       } else {
->>>>>>> 26cc53b5
         // 默认 JSON 格式
         content = JSON.stringify(formattedData, null, 2);
         fileExtension = 'json';
@@ -819,8 +779,7 @@
             justifyContent: 'center',
             alignItems: 'center',
             height: '70vh'
-          }}
-        >
+          }}>
           <CircularProgress size={60} thickness={4} />
           <Typography variant="h6" sx={{ mt: 2 }}>
             {t('datasets.loading')}
@@ -839,8 +798,7 @@
           p: 3,
           backgroundColor: alpha(theme.palette.primary.light, 0.05),
           borderRadius: 2
-        }}
-      >
+        }}>
         <Box
           sx={{
             display: 'flex',
@@ -848,8 +806,7 @@
             alignItems: 'center',
             flexWrap: 'wrap',
             gap: 2
-          }}
-        >
+          }}>
           <Box>
             <Typography variant="h4" fontWeight="bold" sx={{ mb: 0.5 }}>
               {t('datasets.management')}
@@ -874,8 +831,7 @@
                 alignItems: 'center',
                 width: 300,
                 borderRadius: 2
-              }}
-            >
+              }}>
               <IconButton sx={{ p: '10px' }} aria-label="search">
                 <SearchIcon />
               </IconButton>
@@ -893,8 +849,7 @@
               variant="outlined"
               startIcon={<FileDownloadIcon />}
               sx={{ borderRadius: 2 }}
-              onClick={handleOpenExportDialog}
-            >
+              onClick={handleOpenExportDialog}>
               {t('export.title')}
             </Button>
           </Box>
@@ -909,8 +864,7 @@
             flexWrap: 'wrap',
             marginTop: '10px',
             gap: 2
-          }}
-        >
+          }}>
           <Typography variant="body1" color="text.secondary">
             {t('datasets.selected', {
               count: selectedIds.length
@@ -921,8 +875,7 @@
             color="error"
             startIcon={<DeleteIcon />}
             sx={{ borderRadius: 2 }}
-            onClick={handleBatchDeleteDataset}
-          >
+            onClick={handleBatchDeleteDataset}>
             {t('datasets.batchDelete')}
           </Button>
         </Box>
@@ -958,8 +911,7 @@
         open={snackbar.open}
         autoHideDuration={6000}
         onClose={handleCloseSnackbar}
-        anchorOrigin={{ vertical: 'bottom', horizontal: 'center' }}
-      >
+        anchorOrigin={{ vertical: 'bottom', horizontal: 'center' }}>
         <Alert onClose={handleCloseSnackbar} severity={snackbar.severity} variant="filled" sx={{ width: '100%' }}>
           {snackbar.message}
         </Alert>
