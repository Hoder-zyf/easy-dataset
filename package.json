{
  "name": "easy-dataset",
  "version": "1.2.3",
  "private": true,
  "author": {
    "name": "ConardLi",
    "email": "1009903985@qq.com",
    "url": "https://github.com/ConardLi"
  },
  "homepage": "https://github.com/ConardLi/easy-dataset",
  "scripts": {
    "dev": "next dev -p 1717",
    "build": "next build",
    "start": "next start -p 1717",
    "lint": "next lint",
    "electron": "electron .",
    "electron-dev": "concurrently \"pnpm dev\" \"wait-on http://localhost:1717 && electron .\"",
    "electron-pack": "electron-builder --dir",
    "electron-dist": "electron-builder",
    "clean-dist": "rm -rf dist",
    "electron-build": "pnpm clean-dist && next build && electron-builder -mwl",
    "electron-build-mac": "pnpm clean-dist && next build && electron-builder --mac",
    "electron-build-win": "pnpm clean-dist && next build && electron-builder --win",
    "electron-build-linux": "pnpm clean-dist && next build && electron-builder --linux"
  },
  "bin": "desktop/server.js",
  "pkg": {
    "assets": [
      ".next/**/*",
      "public/**/*",
      "locales/**/*",
      "package.json",
      "node_modules/next/**/*"
    ],
    "targets": [
      "node18-macos-arm64",
      "node18-macos-x64",
      "node18-win-x64",
      "node18-linux-x64"
    ],
    "outputPath": "dist"
  },
  "dependencies": {
    "@ai-sdk/openai": "^1.3.9",
    "@emotion/react": "^11.11.3",
    "@emotion/styled": "^11.11.0",
    "@fontsource/inter": "^5.0.16",
    "@fontsource/jetbrains-mono": "^5.0.18",
    "@mui/icons-material": "5.16.14",
    "@mui/lab": "5.0.0-alpha.175",
    "@mui/material": "5.16.14",
    "@opendocsg/pdf2md": "^0.2.1",
    "@openrouter/ai-sdk-provider": "^0.4.5",
    "adm-zip": "^0.5.16",
<<<<<<< HEAD
    "ai": "^4.3.4",
=======
    "canvas": "^2.11.2",
>>>>>>> df4f98ae
    "electron-updater": "^6.3.9",
    "formidable": "^3.5.2",
    "framer-motion": "^12.4.10",
    "i18next": "^24.2.2",
    "i18next-browser-languagedetector": "^8.0.4",
    "mammoth": "^1.9.0",
    "next": "14.1.0",
    "next-themes": "^0.2.1",
    "ollama-ai-provider": "^1.2.0",
    "opener": "^1.5.2",
    "pdf2md-js": "^1.0.1",
    "pdfjs-dist": "^3.11.174",
    "react": "^18.2.0",
    "react-dom": "^18.2.0",
    "react-i18next": "^15.4.1",
    "react-markdown": "^10.0.1",
<<<<<<< HEAD
    "uuid": "^11.1.0",
    "zhipu-ai-provider": "^0.1.1"
=======
    "sharp": "^0.33.1",
    "uuid": "^11.1.0"
>>>>>>> df4f98ae
  },
  "license": "Apache-2.0",
  "devDependencies": {
    "@commitlint/cli": "^19.8.0",
    "@commitlint/config-conventional": "^19.8.0",
    "concurrently": "^8.2.2",
    "electron": "^29.4.6",
    "electron-builder": "^24.13.3",
    "husky": "^9.1.7",
    "pkg": "^5.8.1",
    "wait-on": "^7.2.0"
  },
  "main": "electron/main.js",
  "description": "一个用于创建大模型微调数据集的应用程序",
  "build": {
    "appId": "com.easydataset.app",
    "productName": "Easy Dataset",
    "files": [
      ".next/**/*",
      "!.next/cache/**/*",
      "public/**/*",
      "locales/**/*",
      "package.json",
      "electron/**/*",
      "node_modules/**/*",
      "!node_modules/.cache/**/*",
      "!node_modules/.bin/**/*",
      "!node_modules/.vite/**/*",
      "!**/*.{md,d.ts,map}",
      "!**/node_modules/*/{CHANGELOG.md,README.md,README,readme.md,readme}"
    ],
    "directories": {
      "buildResources": "public",
      "output": "dist"
    },
    "asar": true,
    "compression": "maximum",
    "mac": {
      "icon": "public/imgs/logo.icns",
      "category": "public.app-category.developer-tools",
      "target": [
        {
          "target": "dmg",
          "arch": [
            "arm64",
            "x64"
          ]
        }
      ],
      "electronLanguages": [
        "zh_CN",
        "en"
      ]
    },
    "win": {
      "icon": "public/imgs/logo.ico",
      "target": [
        {
          "target": "nsis",
          "arch": [
            "x64"
          ]
        }
      ]
    },
    "linux": {
      "icon": "public/imgs/logo.png",
      "target": [
        "AppImage"
      ],
      "category": "Development"
    }
  }
}<|MERGE_RESOLUTION|>--- conflicted
+++ resolved
@@ -52,11 +52,8 @@
     "@opendocsg/pdf2md": "^0.2.1",
     "@openrouter/ai-sdk-provider": "^0.4.5",
     "adm-zip": "^0.5.16",
-<<<<<<< HEAD
+    "canvas": "^2.11.2",
     "ai": "^4.3.4",
-=======
-    "canvas": "^2.11.2",
->>>>>>> df4f98ae
     "electron-updater": "^6.3.9",
     "formidable": "^3.5.2",
     "framer-motion": "^12.4.10",
@@ -73,13 +70,10 @@
     "react-dom": "^18.2.0",
     "react-i18next": "^15.4.1",
     "react-markdown": "^10.0.1",
-<<<<<<< HEAD
+    "sharp": "^0.33.1",
+    "uuid": "^11.1.0"
     "uuid": "^11.1.0",
     "zhipu-ai-provider": "^0.1.1"
-=======
-    "sharp": "^0.33.1",
-    "uuid": "^11.1.0"
->>>>>>> df4f98ae
   },
   "license": "Apache-2.0",
   "devDependencies": {
