--- conflicted
+++ resolved
@@ -23,12 +23,8 @@
     "electron-build-win": "pnpm clean-dist && next build && electron-builder --win",
     "electron-build-linux": "pnpm clean-dist && next build && electron-builder --linux",
     "docker": "docker build -t easy-dataset .",
-<<<<<<< HEAD
-    "db:push": "prisma db push",
     "db:studio": "prisma studio"
-=======
     "prettier": "npx prettier --write ."
->>>>>>> 53da1b17
   },
   "bin": "desktop/server.js",
   "pkg": {
