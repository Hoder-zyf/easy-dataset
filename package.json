{
  "name": "easy-dataset",
  "version": "1.2.5",
  "private": true,
  "author": {
    "name": "ConardLi",
    "email": "1009903985@qq.com",
    "url": "https://github.com/ConardLi"
  },
  "homepage": "https://github.com/ConardLi/easy-dataset",
  "scripts": {
    "dev": "next dev -p 1717",
    "build": "next build",
    "start": "next start -p 1717",
    "lint": "next lint",
    "electron": "electron .",
    "electron-dev": "concurrently \"pnpm dev\" \"wait-on http://localhost:1717 && electron .\"",
    "electron-pack": "electron-builder --dir",
    "electron-dist": "electron-builder",
    "clean-dist": "rm -rf dist",
    "electron-build": "pnpm clean-dist && next build && electron-builder -mwl",
    "electron-build-mac": "pnpm clean-dist && next build && electron-builder --mac",
    "electron-build-win": "pnpm clean-dist && next build && electron-builder --win",
    "electron-build-linux": "pnpm clean-dist && next build && electron-builder --linux",
    "docker": "docker build -t easy-dataset ."
  },
  "bin": "desktop/server.js",
  "pkg": {
    "assets": [
      ".next/**/*",
      "public/**/*",
      "locales/**/*",
      "package.json",
      "node_modules/next/**/*"
    ],
    "targets": [
      "node18-macos-arm64",
      "node18-macos-x64",
      "node18-win-x64",
      "node18-linux-x64"
    ],
    "outputPath": "dist"
  },
  "dependencies": {
    "@ai-sdk/openai": "^1.3.9",
    "@emotion/react": "^11.11.3",
    "@emotion/styled": "^11.11.0",
    "@fontsource/inter": "^5.0.16",
    "@fontsource/jetbrains-mono": "^5.0.18",
    "@mui/icons-material": "5.16.14",
    "@mui/lab": "5.0.0-alpha.175",
    "@mui/material": "5.16.14",
    "@opendocsg/pdf2md": "^0.2.1",
    "@openrouter/ai-sdk-provider": "^0.4.5",
    "adm-zip": "^0.5.16",
<<<<<<< HEAD
    "canvas": "^2.11.2",
=======
>>>>>>> c4d7a5d3
    "ai": "^4.3.4",
    "electron-updater": "^6.3.9",
    "formidable": "^3.5.2",
    "framer-motion": "^12.4.10",
    "i18next": "^24.2.2",
    "i18next-browser-languagedetector": "^8.0.4",
    "mammoth": "^1.9.0",
    "next": "14.1.0",
    "next-themes": "^0.2.1",
    "ollama-ai-provider": "^1.2.0",
    "opener": "^1.5.2",
    "pdf2md-js": "^1.0.1",
    "pdfjs-dist": "^3.11.174",
    "react": "^18.2.0",
    "react-dom": "^18.2.0",
    "react-i18next": "^15.4.1",
    "react-markdown": "^10.0.1",
    "sharp": "^0.33.1",
<<<<<<< HEAD
    "uuid": "^11.1.0"
=======
>>>>>>> c4d7a5d3
    "uuid": "^11.1.0",
    "zhipu-ai-provider": "^0.1.1"
  },
  "license": "Apache-2.0",
  "devDependencies": {
    "@commitlint/cli": "^19.8.0",
    "@commitlint/config-conventional": "^19.8.0",
    "concurrently": "^8.2.2",
    "electron": "^29.4.6",
    "electron-builder": "^24.13.3",
    "husky": "^9.1.7",
    "pkg": "^5.8.1",
    "wait-on": "^7.2.0"
  },
  "main": "electron/main.js",
  "description": "一个用于创建大模型微调数据集的应用程序",
  "build": {
    "appId": "com.easydataset.app",
    "productName": "Easy Dataset",
    "files": [
      ".next/**/*",
      "!.next/cache/**/*",
      "public/**/*",
      "locales/**/*",
      "package.json",
      "electron/**/*",
      "node_modules/**/*",
      "!node_modules/.cache/**/*",
      "!node_modules/.bin/**/*",
      "!node_modules/.vite/**/*",
      "!**/*.{md,d.ts,map}",
      "!**/node_modules/*/{CHANGELOG.md,README.md,README,readme.md,readme}"
    ],
    "directories": {
      "buildResources": "public",
      "output": "dist"
    },
    "asar": true,
    "compression": "maximum",
    "mac": {
      "icon": "public/imgs/logo.icns",
      "category": "public.app-category.developer-tools",
      "target": [
        {
          "target": "dmg",
          "arch": [
            "arm64",
            "x64"
          ]
        }
      ],
      "electronLanguages": [
        "zh_CN",
        "en"
      ]
    },
    "win": {
      "icon": "public/imgs/logo.ico",
      "target": [
        {
          "target": "nsis",
          "arch": [
            "x64"
          ]
        }
      ]
    },
    "linux": {
      "icon": "public/imgs/logo.png",
      "target": [
        "AppImage"
      ],
      "category": "Development"
    }
  }
}<|MERGE_RESOLUTION|>--- conflicted
+++ resolved
@@ -53,11 +53,8 @@
     "@opendocsg/pdf2md": "^0.2.1",
     "@openrouter/ai-sdk-provider": "^0.4.5",
     "adm-zip": "^0.5.16",
-<<<<<<< HEAD
+    "ai": "^4.3.4",
     "canvas": "^2.11.2",
-=======
->>>>>>> c4d7a5d3
-    "ai": "^4.3.4",
     "electron-updater": "^6.3.9",
     "formidable": "^3.5.2",
     "framer-motion": "^12.4.10",
@@ -75,10 +72,6 @@
     "react-i18next": "^15.4.1",
     "react-markdown": "^10.0.1",
     "sharp": "^0.33.1",
-<<<<<<< HEAD
-    "uuid": "^11.1.0"
-=======
->>>>>>> c4d7a5d3
     "uuid": "^11.1.0",
     "zhipu-ai-provider": "^0.1.1"
   },
